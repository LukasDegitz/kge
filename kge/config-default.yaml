# Job-level configuration options.
job:
  # Type of job to run. Possible values are "train", "eval", and "search". See
  # the corresponding configuration keys for mode information.
  type: train

  # Main device to use for this job (e.g., 'cpu', 'cuda', 'cuda:0')
  device: 'cuda'  

# The seeds of the PRNGs can be set manually for (increased) reproducability.
# Use -1 to use default seed.
random_seed:
  python: -1
  torch: -1
  numpy: -1


## DATASET #####################################################################

dataset:
  # Specify a dataset here. There must be a folder of that name under "data/".
  # If this folder contains a dataset.yaml file, it overrides the defaults
  # specified below.
  name: 'toy'

  # Number of entities. If set to -1, automatically determined from the
  # entity_ids file (see below).
  num_entities: -1

  # Number of relations. If set to -1, automatically determined from the
  # relation_ids file (see below).
  num_relations: -1

  # A list of files associated with this dataset, each associated with a key.
  # Each entry must contain at least the filename and the type fields.
  files:
    # train, valid, and test are the keys used for the splits in training and
    # evaluation.
    #
    # The files are of type "triples" and contain tab-separated fields:
    # - 0: subject index
    # - 1: # relation index
    # - 2: object index
    # - 3-...: arbitrary metadata fields
    #
    # Indexes are assumed to be dense throughout.
    train:
      filename: train.del
      type: triples
    valid:
      filename: valid.del
      type: triples
    test:
      filename: test.del
      type: triples

    # Entity and relation ids files, which store the externally used ids for
    # each entity/relation. These files are optional for many models if
    # 'dataset.num_entitites' and 'dataset.num_relations' is specified.
    #
    # The map format uses two fields that are tab-separated:
    # - 0: internal entity/relation index (as in train/valid/test)
    # - 1: external id (interpreted as string)
    entity_ids:
      filename: entity_ids.del
      type: map
    relation_ids:
      filename: relation_ids.del
      type: map

    # Files that store human-readble string representations of each
    # entity/relation. These files are optional.
    #
    # Type can be map (field 0 is internal index) or idmap (field 0 is external
    # id).
    entity_strings:
      filename: entity_ids.del  # default to id file
      type: map
    relation_strings:
      filename: relation_ids.del  # default to id file
      type: map

    # Additional files can be added as needed
    +++: +++

  # Additional dataset specific keys can be added as needed
  +++: +++

## MODEL #######################################################################

# Which KGE model to use. Examples include "rescal", "complex", "distmult",
# "transe", or "conve". For available models, see the project homepage and/or
# configuration files under kge/model.
model: ''


## TRAINING ####################################################################

# Options of training jobs (job.type=="train")
train:
  # Type of training job.
  # - KvsAll: scores each unique sp/po pair along with all possible objectes/subjects.
  # - negative_sampling: scores each unique spo triple along with sampled corrupted
  #   triples
  # - 1vsAll: scores each spo triples against the complete set of s/p-corrputed triples
  #   (all treated negative)
  type: KvsAll

  # Loss used for training. Not all combination of losses and job types are supported.
  # - bce: binary cross entropy after taking logits (all training types)
  # - kl: KL divergence between model and data distribution (all training types)
  # - margin_ranking (negative_sampling only)
  loss: kl

  # Argument of loss function (if any). If .nan is specified, a default value is
  # used (as stated in parenthesis below).
  #
  # - margin_ranking (1.0): margin to use
  # - bce (0.0): offset to add to raw model scores before appyling the logistic
  #              function. This is useful esp. when the model only outputs negative
  #              scores (e.g., TransE, RotatE).
  loss_arg: .nan

  # Maximum number of epochs used for training
  max_epochs: 20

  # Batch size used for training.
  batch_size: 100

  # Number of workers used to construct batches. Leave at 0 for default.
  num_workers: 0

  # Optimizer used for training.
  optimizer: Adagrad           # sgd, adagrad, adam

  # Additional arguments for the optimizer. Arbitrary key-value pairs can be
  # added here and will be passed along to the optimizer. E.g., use entry lr:0.1
  # to set the learning rate to 0.1.
  optimizer_args:
    +++: +++

  # Learning rate scheduler to use. Any scheduler from torch.optim.lr_scheduler
  # can be used (e.g., ConstantLRScheduler or ReduceLROnPlateau).
  lr_scheduler: ConstantLRScheduler #

  # Additional arguments for the scheduler.
  lr_scheduler_args:
    +++: +++

  # When to write entries to the trace file.
  trace_level: epoch           # batch, epoch

  # When to create checkpoints
  checkpoint:
    # In addition the the checkpoint of the last epoch (which is transient),
    # create an additional checkpoint every this many epochs. Disable additional
    # checkpoints with 0.
    every: 5

    # Keep this many most recent additional checkpoints.
    keep: 3

  # When set, LibKGE automatically corrects certain invalid configuration
  # options. Each such change is logged. When not set and the configuration is
  # invalid, LibKGE raises an error.
  auto_correct: False

  # If set, create a PDF of the compute graph (of first batch of first epoch).
  visualize_graph: False

  # Other options
  pin_memory: False


# Options for KvsAll training (train.type=="KvsAll")
KvsAll:
  # Amount of label smoothing (disabled when 0). Disencourages models to
  # perform extreme predictions (0 or 1).
  #
  # Technically, reduces all labels by fraction given by this value and
  # subsequently increases them by 1.0/num_entities. For example, 0s become
  # 1.0/num_entities and 1s become (1.0-label_smoothing)+1.0/num_entities.
  #
  # This form of label smoothing was used by ConvE
  # ( https://github.com/TimDettmers/ConvE/blob/853d7010a4b569c3d24c9e6eeaf9dc3535d78832/main.py#L156) with a default value of 0.1.
  label_smoothing: 0.0

# Options for negative sampling training (train.type=="negative_sampling")
negative_sampling:
  # Type of sampler
  sampling_type: uniform
<<<<<<< HEAD
  symmetric_prior: 1        # this prior is used to smooth counts in frequency sampling
  num_samples_s: 3          # this is default value if others are -1, must not be -1
  num_samples_p: -1
  num_samples_o: -1
  filter_positives_s: False        # default is not filtering
  filter_positives_p: False
  filter_positives_o: False
=======
>>>>>>> c6e6b4ed

  # Number of times each slot of each positive triple is corrupted by the
  # sampler to obtain negative triples.
  num_samples:
    s: 3
    p: 0          # -1 means: same as s
    o: -1         # -1 means: same as s

  # Whether to resample corrupted triples that occur in the training data (and
  # are hence positives). Can be set separately for each slot.
  filtering:
    s: False       # filter and resample for slot s
    p: False       # as above
    o: False       # as above

    # Implementation to use for filtering.
    # standard: use slow generic implementation, available for all samplers
    # fast: use specialized fast implementation, available for some samplers
    # fast_if_available: use fast implementation if available, else standard
    implementation: fast_if_available

  # Whether to share the s/p/o corruptions for all triples in the batch. This
  # can make training more efficient. Cannot be used with together with
  # filtering.
  shared: False

  # Implementation to use for the negative sampling job. Possible values are:
  # - triple: Scores every positive and negative triple in the batch
  # - all   : Scores against all possible targets and filters relevant scores
  #           out of the resulting score matrix
  # - batch : Scores against all targets contained in batch and filters
  #           relevant scores out of the resulting score matrix.
  # - auto  : Chooses best implementation based on num_samples.
  #           'batch' if shared sampling is activated or max(num_samples.s,
  #           num_samples.p, num_samples.o) > 30. 'triple' otherwise.
  #
  # 'batch' or 'auto' is recommended (faster) for models which have 
  # efficient implementations to score many targets at once. For all other
  # models, use 'triple' (e.g., for TransE in the current implementation).
  implementation: triple


## VALIDATION AND EVALUATION ###################################################

# Options used for all evaluation jobs (job.type=="eval"). Also used during
# validation when training (unless overridden, see below). Right now, evaluation
# jobs compute a fixed set of metrics: MRR, HITS@k.
eval:
  # Data used for evaluation (valid, test)
  data: valid

  # Type of evaluation (entity_ranking only at the moment)
  type: entity_ranking

  # Compute Hits@K for these choices of K
  hits_at_k_s: [1, 3, 10, 50, 100, 200, 300, 400, 500, 1000]

  # Batch size used during evaluation
  batch_size: 100

  # Perform evaluation in chunks of the specified size. When set, score against
  # at most this many entities simultaneouly during prediction. This reduces
  # memory consumption but may increase runtime. Useful when there are many
  # entities and/or memory-intensive models are used.
  chunk_size: -1                  # default: no chunking

  # Metrics are always computed over the entire evaluation data. Optionally,
  # certain more specific metrics can be computed in addition.
  metrics_per:
    relation_type: False          # 1-to-1, 1-to-N, N-to-1, N-to-N
    head_and_tail: False          # head, tail
    argument_frequency: False     # 25%, 50%, 75%, top quantiles per argument

  # Amount of tracing information being written. When set to "example", traces
  # the rank of the correct answer for each example.
  trace_level: epoch            # example, batch, epoch

  # Number of workers used to construct batches. Leave at 0 for default.
  num_workers: 0

  # Other options
  pin_memory: False


# Configuration options for model validation/selection during training. Applied
# in addition to the options set under "eval" above. Always uses validation data
# (independently of the choice of eval.data)
valid:
  # Validation is run every this many epochs during training (disable validation
  # with 0).
  every: 5

  # Name of the trace entry that holds the validation metric (higher value is
  # better)
  metric: mean_reciprocal_rank_filtered_with_test

  # If the above metric is not present in trace (e.g., because a custom metric
  # should be used), a Python expression to compute the metric. Can refer to
  # trace entries directly and to configuration options via config.
  # Example: 'math.sqrt(mean_reciprocal_rank) + config.get("user.par")'
  metric_expr: 'float("nan")'

  early_stopping:
    # Grace period of validation runs before a training run is stopped early
    # (disable early stopping with 0). If the value is set to n, then training is
    # stopped when there has been no improvement (compared to the best overall
    # result so far) in the validation metric during the last n validation runs.
    patience: 5

    # A minimum validation metric value threshold that should be reached after
    # n epochs, set to 0 epoch to turn off. Should be set very very conservatively
    # and the main purpose is for pruning completely useless hyperparameter
    # settings during hyper-parameter optimization.
    min_threshold:
      epochs: 0
      metric_value: 0.0

  # Amount of tracing information being written. When set to "example", traces
  # the rank of the correct answer for each example.
  trace_level: epoch

  # Whether test data should used during validation. Filtered metrics by default
  # only use train and validation data. When this is set to True, additionally
  # produces "filtered_with_test" validation metrics (such as MRR or HITS@k).
  # Apparently, many existing models have been trained with this set to True
  # during model selection and using a metric such as
  # mean_reciprocal_rank_filtered_with_test.
  filter_with_test: True


## EVALUATION ##################################################################


## HYPERPARAMETER SEARCH #######################################################

# Options of hyperparameter search jobs (job.type=="search").
search:
  # The type of search to run (see descriptions below). Possible values: manual,
  # grid, ax
  type: ax

  # Maximum number of parallel training jobs to run during a search.
  num_workers: 1

  # Device pool to use for training jobs. If this list is empty, `job.device` is
  # used for all parallel searches. Otherwise, the first `search.num_workers`
  # devices from this list are used. If the number of devices specified here is
  # less than `search.num_workers`, the list wraps around so that devices are
  # used by multiple jobs in parallel.
  device_pool: [ ]

  # What to do when an error occurs during a training job. Possible values:
  # continue, abort
  on_error: abort

# Manually specify all configurations to try
manual_search:
  # If false, only creates training job folders but does not run the jobs.
  run: True

  # List of configurations to search. Each entry is a record with a field
  # 'folder' (where the training job is stored) and an arbitrary number of other
  # fields that define the search configuration (e.g.
  # 'train.optimizer_args.lr').
  configurations: []


# Metajob for a grid search. Creates a manual search job with all points on the
# grid.
grid_search:
  # If false, only creates manual search job configuration file but does not run
  # it. This may be useful to edit the configuration (e.g., change folder names)
  # or to copy the created configurations to an existing manual search job.
  run: True

  # Define the grid. This is a dict where the key is a (flattened or nested)
  # configuration option (e.g., "train.optimizer_args.lr") and the value is an
  # array of grid-search values (e.g., [ 0.1, 0.01 ]). No default values
  # specified.
  parameters:
    +++: +++

# Dynamic search job that picks configurations using ax
ax_search:
  # Total number of trials to run. Can be increased when a search job is
  # resumed.
  num_trials: 10

  # Number of sobol trials to run (-1: automatic); remaining trials are GP+EI.
  # If equal or larger than num_trials, only Sobal trials will be run.
  num_sobol_trials: -1

  # Search space definition passed to ax. See create_experiment in
  # https://ax.dev/api/service.html#module-ax.service.ax_client
  parameters: []
  parameter_constraints: []

  # 'fixed_parameters' is a dictionary of parameters and the values these
  # parameters should be fixed to for *generating* trials during BO. The purpose
  # of 'fixed_parameters' is to initialize a search (f.ex. with Sobol) and then
  # fix a range or choice parameter when generating new trials with BO to a
  # certain value. The names and values should correspond with the definitions
  # in 'ax_search.parameters'.
  # Attention: there is a name clash with regards to the meaning of 'fixed' in Ax
  # and Botorch! The difference to 'ax_search.parameters#type = fixed' is, that
  # those are filtered out for fitting a BO model, while the parameters for
  # 'fixed_parameters' are not. This setting is used in /botorch/gen.py
  #
  # Example:
  #
  #  parameters:
  #    - name: rescal.entity_embedder.dim
  #      type: choice
  #      values: [100, 200]
  #
  #  fixed_parameters:
  #    - name: rescal.entity_embedder.dim
  #      value: 100

  fixed_parameters: []


## USER PARAMETERS #####################################################################

# These parameters are not used by the kge framework itself. It can be used to
# add additional configuration options or information to this config.
user:
  +++: +++<|MERGE_RESOLUTION|>--- conflicted
+++ resolved
@@ -189,16 +189,7 @@
 negative_sampling:
   # Type of sampler
   sampling_type: uniform
-<<<<<<< HEAD
   symmetric_prior: 1        # this prior is used to smooth counts in frequency sampling
-  num_samples_s: 3          # this is default value if others are -1, must not be -1
-  num_samples_p: -1
-  num_samples_o: -1
-  filter_positives_s: False        # default is not filtering
-  filter_positives_p: False
-  filter_positives_o: False
-=======
->>>>>>> c6e6b4ed
 
   # Number of times each slot of each positive triple is corrupted by the
   # sampler to obtain negative triples.
@@ -235,7 +226,7 @@
   #           'batch' if shared sampling is activated or max(num_samples.s,
   #           num_samples.p, num_samples.o) > 30. 'triple' otherwise.
   #
-  # 'batch' or 'auto' is recommended (faster) for models which have 
+  # 'batch' or 'auto' is recommended (faster) for models which have
   # efficient implementations to score many targets at once. For all other
   # models, use 'triple' (e.g., for TransE in the current implementation).
   implementation: triple
